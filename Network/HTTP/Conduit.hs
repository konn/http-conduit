{-# LANGUAGE OverloadedStrings #-}
{-# LANGUAGE FlexibleContexts #-}
{-# LANGUAGE CPP #-}
-- | This module contains everything you need to initiate HTTP connections.  If
-- you want a simple interface based on URLs, you can use 'simpleHttp'. If you
-- want raw power, 'http' is the underlying workhorse of this package. Some
-- examples:
--
-- > -- Just download an HTML document and print it.
-- > import Network.HTTP.Conduit
-- > import qualified Data.ByteString.Lazy as L
-- >
-- > main = simpleHttp "http://www.haskell.org/" >>= L.putStr
--
-- This example uses interleaved IO to write the response body to a file in
-- constant memory space.
--
-- > import Data.Conduit.Binary (sinkFile)
-- > import Network.HTTP.Conduit
-- > import qualified Data.Conduit as C
-- >
-- > main :: IO ()
-- > main = do
-- >      request <- parseUrl "http://google.com/"
-- >      withManager $ \manager -> do
-- >          Response _ _ bsrc <- http request manager
-- >          bsrc C.$$ sinkFile "google.html"
--
-- The following headers are automatically set by this module, and should not
-- be added to 'requestHeaders':
--
-- * Content-Length
--
-- * Host
--
-- * Accept-Encoding (not currently set, but client usage of this variable /will/ cause breakage).
--
-- Any network code on Windows requires some initialization, and the network
-- library provides withSocketsDo to perform it. Therefore, proper usage of
-- this library will always involve calling that function at some point.  The
-- best approach is to simply call them at the beginning of your main function,
-- such as:
--
-- > import Network.HTTP.Conduit
-- > import qualified Data.ByteString.Lazy as L
-- > import Network (withSocketsDo)
-- >
-- > main = withSocketsDo
-- >      $ simpleHttp "http://www.haskell.org/" >>= L.putStr
-- >
-- > Cookies are implemented according to RFC 6265.
module Network.HTTP.Conduit
    ( -- * Perform a request
      simpleHttp
    , httpLbs
    , http
      -- * Datatypes
    , Proxy (..)
    , RequestBody (..)
    , Response (..)
      -- ** Request
    , Request
    , def
    , method
    , secure
    , host
    , port
    , path
    , queryString
    , requestHeaders
    , requestBody
    , proxy
    , socksProxy
    , rawBody
    , decompress
    , redirectCount
    , checkStatus
      -- * Manager
    , Manager
    , newManager
    , closeManager
    , withManager
      -- ** Settings
    , ManagerSettings
    , managerConnCount
    , managerCheckCerts
      -- *** Defaults
    , defaultCheckCerts
      -- * Cookies
    , Cookie(..)
    , CookieJar
    , createCookieJar
    , destroyCookieJar
    , updateCookieJar
    , receiveSetCookie
    , generateCookie
    , insertCheckedCookie
    , insertCookiesIntoRequest
    , computeCookieString
    , evictExpiredCookies
      -- * Utility functions
    , parseUrl
    , applyBasicAuth
    , addProxy
    , lbsResponse
    , getRedirectedRequest
      -- * Decompression predicates
    , alwaysDecompress
    , browserDecompress
      -- * Request bodies
    , urlEncodedBody
      -- * Exceptions
    , HttpException (..)
#if DEBUG
      -- * Debug
    , printOpenSockets
#endif
    ) where

import qualified Data.ByteString as S
import qualified Data.ByteString.Lazy as L

import qualified Network.HTTP.Types as W
import Data.Default (def)

import Control.Exception.Lifted (throwIO)
import Control.Monad.IO.Class (MonadIO (liftIO))
import Control.Monad.Trans.Control (MonadBaseControl)

import qualified Data.Conduit as C
import Data.Conduit.Blaze (builderToByteString)
import Data.Conduit (MonadResource)
import Control.Exception.Lifted (try, SomeException)

import Data.Time.Clock

import Network.HTTP.Conduit.Request
import Network.HTTP.Conduit.Response
import Network.HTTP.Conduit.Manager
import Network.HTTP.Conduit.ConnInfo
import Network.HTTP.Conduit.Cookies

-- | The most low-level function for initiating an HTTP request.
--
-- The first argument to this function gives a full specification
-- on the request: the host to connect to, whether to use SSL,
-- headers, etc. Please see 'Request' for full details.  The
-- second argument specifies which 'Manager' should be used.
--
-- This function then returns a 'Response' with a
-- 'C.Source'.  The 'Response' contains the status code
-- and headers that were sent back to us, and the
-- 'C.Source' contains the body of the request.  Note
-- that this 'C.Source' allows you to have fully
-- interleaved IO actions during your HTTP download, making it
-- possible to download very large responses in constant memory.
-- You may also directly connect the returned 'C.Source'
-- into a 'C.Sink', perhaps a file or another socket.
--
-- Note: Unlike previous versions, this function will perform redirects, as
-- specified by the 'redirectCount' setting.
http
    :: (MonadResource m, MonadBaseControl IO m)
    => Request m
    -> Manager
    -> m (Response (C.Source m S.ByteString))
http req0 manager = do
    res@(Response status _version hs body) <-
        if redirectCount req0 == 0
            then httpRaw req0 manager
            else go (redirectCount req0) req0 def
    case checkStatus req0 status hs of
        Nothing -> return res
        Just exc -> do
            C.sourceClose body
            liftIO $ throwIO exc
  where
    go 0 _ _ = liftIO $ throwIO TooManyRedirects
    go count req'' cookie_jar'' = do
        now <- liftIO getCurrentTime
        let (req', cookie_jar') = insertCookiesIntoRequest req'' (evictExpiredCookies cookie_jar'' now) now
<<<<<<< HEAD
        res <- httpRaw req' manager
        let (cookie_jar, _) = updateCookieJar res req' now cookie_jar'
        case getRedirectedRequest req' (responseHeaders res) (W.statusCode (statusCode res)) of
=======
        res' <- httpRaw req' manager
        let (cookie_jar, res) = updateCookieJar res' req' now cookie_jar'
        case getRedirectedRequest req' (responseHeaders res) (W.statusCode (responseStatus res)) of
>>>>>>> 29ef7155
            Just req -> go (count - 1) req cookie_jar
            Nothing -> return res

-- | Get a 'Response' without any redirect following.
httpRaw
     :: (MonadBaseControl IO m, MonadResource m)
     => Request m
     -> Manager
     -> m (Response (C.Source m S.ByteString))
httpRaw req m = do
    (connRelease, ci, isManaged) <- getConn req m
    bsrc <- C.bufferSource $ connSource ci
    ex <- try $ requestBuilder req C.$$ builderToByteString C.=$ connSink ci
    case (ex :: Either SomeException (), isManaged) of
        -- Connection was reused, and might be been closed. Try again
        (Left _, Reused) -> do
            connRelease DontReuse
            http req m
        -- Not reused, so this is a real exception
        (Left e, Fresh) -> liftIO $ throwIO e
        -- Everything went ok, so the connection is good. If any exceptions get
        -- thrown in the rest of the code, just throw them as normal.
        (Right (), _) -> getResponse connRelease req bsrc

-- | Download the specified 'Request', returning the results as a 'Response'.
--
-- This is a simplified version of 'http' for the common case where you simply
-- want the response data as a simple datatype. If you want more power, such as
-- interleaved actions on the response body during download, you'll need to use
-- 'http' directly. This function is defined as:
--
-- @httpLbs = 'lbsResponse' . 'http'@
--
-- Even though the 'Response' contains a lazy bytestring, this
-- function does /not/ utilize lazy I/O, and therefore the entire
-- response body will live in memory. If you want constant memory
-- usage, you'll need to use @conduit@ packages's
-- 'C.Source' returned by 'http'.
--
-- Note: Unlike previous versions, this function will perform redirects, as
-- specified by the 'redirectCount' setting.
httpLbs :: (MonadBaseControl IO m, MonadResource m) => Request m -> Manager -> m (Response L.ByteString)
httpLbs r = lbsResponse . http r

-- | Download the specified URL, following any redirects, and
-- return the response body.
--
-- This function will 'throwIO' an 'HttpException' for any
-- response with a non-2xx status code (besides 3xx redirects up
-- to a limit of 10 redirects). It uses 'parseUrl' to parse the
-- input. This function essentially wraps 'httpLbsRedirect'.
--
-- Note: Even though this function returns a lazy bytestring, it
-- does /not/ utilize lazy I/O, and therefore the entire response
-- body will live in memory. If you want constant memory usage,
-- you'll need to use the @conduit@ package and 'http' or
-- 'httpRedirect' directly.
simpleHttp :: MonadIO m => String -> m L.ByteString
simpleHttp url = liftIO $ withManager $ \man -> do
    url' <- liftIO $ parseUrl url
    fmap responseBody $ httpLbs url' man<|MERGE_RESOLUTION|>--- conflicted
+++ resolved
@@ -179,15 +179,9 @@
     go count req'' cookie_jar'' = do
         now <- liftIO getCurrentTime
         let (req', cookie_jar') = insertCookiesIntoRequest req'' (evictExpiredCookies cookie_jar'' now) now
-<<<<<<< HEAD
         res <- httpRaw req' manager
         let (cookie_jar, _) = updateCookieJar res req' now cookie_jar'
-        case getRedirectedRequest req' (responseHeaders res) (W.statusCode (statusCode res)) of
-=======
-        res' <- httpRaw req' manager
-        let (cookie_jar, res) = updateCookieJar res' req' now cookie_jar'
         case getRedirectedRequest req' (responseHeaders res) (W.statusCode (responseStatus res)) of
->>>>>>> 29ef7155
             Just req -> go (count - 1) req cookie_jar
             Nothing -> return res
 
