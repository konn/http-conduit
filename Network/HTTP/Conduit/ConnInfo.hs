--- conflicted
+++ resolved
@@ -21,13 +21,7 @@
 import Data.ByteString (ByteString)
 import qualified Data.ByteString as S
 import qualified Data.ByteString.Lazy as L
-<<<<<<< HEAD
-import Data.Typeable (Typeable)
-import Control.Exception (Exception)
-import System.IO (Handle, hClose)
-=======
 
->>>>>>> c1606ee7
 import Network.Socket (Socket, sClose)
 import Network.Socket.ByteString (recv, sendAll)
 import qualified Network.Socket as NS
@@ -40,7 +34,6 @@
 import Crypto.Random.AESCtr (makeSystem)
 
 import qualified Data.Conduit as C
-import qualified Data.Conduit.List as CL
 
 
 data ConnInfo = ConnInfo
@@ -51,7 +44,7 @@
 
 connSink :: C.ResourceIO m => ConnInfo -> C.Sink ByteString m ()
 connSink ConnInfo { connWrite = write } = C.Sink $ return $ C.SinkData
-    { C.sinkPush = \bss -> liftBase (write bss]) >> return C.Processing
+    { C.sinkPush = \bss -> liftBase (write bss) >> return C.Processing
     , C.sinkClose = return ()
     }
 
